<?php

/*
 * This file is part of the Symfony package.
 *
 * (c) Fabien Potencier <fabien@symfony.com>
 *
 * For the full copyright and license information, please view the LICENSE
 * file that was distributed with this source code.
 */

namespace Symfony\Component\ErrorHandler\Exception;

use Symfony\Component\HttpFoundation\Exception\RequestExceptionInterface;
use Symfony\Component\HttpFoundation\Response;
use Symfony\Component\HttpKernel\Exception\HttpExceptionInterface;

/**
 * FlattenException wraps a PHP Error or Exception to be able to serialize it.
 *
 * Basically, this class removes all objects from the trace.
 *
 * @author Fabien Potencier <fabien@symfony.com>
 */
class FlattenException
{
    private $message;
    private $code;
    private $previous;
    private $trace;
    private $traceAsString;
    private $class;
    private $statusCode;
    private $statusText;
    private $headers;
    private $file;
    private $line;
    private $asString;

    /**
     * @return static
     */
    public static function create(\Exception $exception, $statusCode = null, array $headers = []): self
    {
        return static::createFromThrowable($exception, $statusCode, $headers);
    }

    /**
     * @return static
     */
    public static function createFromThrowable(\Throwable $exception, int $statusCode = null, array $headers = []): self
    {
        $e = new static();
        $e->setMessage($exception->getMessage());
        $e->setCode($exception->getCode());

        if ($exception instanceof HttpExceptionInterface) {
            $statusCode = $exception->getStatusCode();
            $headers = array_merge($headers, $exception->getHeaders());
        } elseif ($exception instanceof RequestExceptionInterface) {
            $statusCode = 400;
        }

        if (null === $statusCode) {
            $statusCode = 500;
        }

        if (class_exists(Response::class) && isset(Response::$statusTexts[$statusCode])) {
            $statusText = Response::$statusTexts[$statusCode];
        } else {
            $statusText = 'Whoops, looks like something went wrong.';
        }

        $e->setStatusText($statusText);
        $e->setStatusCode($statusCode);
        $e->setHeaders($headers);
        $e->setTraceFromThrowable($exception);
        $e->setClass(\get_class($exception));
        $e->setFile($exception->getFile());
        $e->setLine($exception->getLine());

        $previous = $exception->getPrevious();

        if ($previous instanceof \Throwable) {
            $e->setPrevious(static::createFromThrowable($previous));
        }

        return $e;
    }

    public function toArray(): array
    {
        $exceptions = [];
        foreach (array_merge([$this], $this->getAllPrevious()) as $exception) {
            $exceptions[] = [
                'message' => $exception->getMessage(),
                'class' => $exception->getClass(),
                'trace' => $exception->getTrace(),
            ];
        }

        return $exceptions;
    }

    public function getStatusCode(): int
    {
        return $this->statusCode;
    }

    /**
     * @return $this
     */
    public function setStatusCode($code): self
    {
        $this->statusCode = $code;

        return $this;
    }

    public function getHeaders(): array
    {
        return $this->headers;
    }

    /**
     * @return $this
     */
    public function setHeaders(array $headers): self
    {
        $this->headers = $headers;

        return $this;
    }

    public function getClass(): string
    {
        return $this->class;
    }

    /**
     * @return $this
     */
    public function setClass($class): self
    {
        $this->class = 'c' === $class[0] && 0 === strpos($class, "class@anonymous\0") ? get_parent_class($class).'@anonymous' : $class;

        return $this;
    }

    public function getFile(): string
    {
        return $this->file;
    }

    /**
     * @return $this
     */
    public function setFile($file): self
    {
        $this->file = $file;

        return $this;
    }

    public function getLine(): int
    {
        return $this->line;
    }

    /**
     * @return $this
     */
    public function setLine($line): self
    {
        $this->line = $line;

        return $this;
    }

    public function getStatusText(): string
    {
        return $this->statusText;
    }

    public function setStatusText(string $statusText): self
    {
        $this->statusText = $statusText;

        return $this;
    }

    public function getMessage(): string
    {
        return $this->message;
    }

    /**
     * @return $this
     */
    public function setMessage($message): self
    {
        if (false !== strpos($message, "class@anonymous\0")) {
            $message = preg_replace_callback('/class@anonymous\x00.*?\.php0x?[0-9a-fA-F]++/', function ($m) {
                return class_exists($m[0], false) ? get_parent_class($m[0]).'@anonymous' : $m[0];
            }, $message);
        }

        $this->message = $message;

        return $this;
    }

    public function getCode(): int
    {
        return $this->code;
    }

    /**
     * @return $this
     */
    public function setCode($code): self
    {
        $this->code = $code;

        return $this;
    }

    /**
     * @return self|null
     */
    public function getPrevious()
    {
        return $this->previous;
    }

    /**
     * @return $this
     */
    public function setPrevious(self $previous): self
    {
        $this->previous = $previous;

        return $this;
    }

    /**
     * @return self[]
     */
    public function getAllPrevious(): array
    {
        $exceptions = [];
        $e = $this;
        while ($e = $e->getPrevious()) {
            $exceptions[] = $e;
        }

        return $exceptions;
    }

    public function getTrace(): array
    {
        return $this->trace;
    }

<<<<<<< HEAD
    public function setTraceFromThrowable(\Throwable $throwable)
=======
    /**
     * @deprecated since 4.1, use {@see setTraceFromThrowable()} instead.
     */
    public function setTraceFromException(\Exception $exception)
    {
        @trigger_error(sprintf('The "%s()" method is deprecated since Symfony 4.1, use "setTraceFromThrowable()" instead.', __METHOD__), E_USER_DEPRECATED);

        $this->setTraceFromThrowable($exception);
    }

    /**
     * @return $this
     */
    public function setTraceFromThrowable(\Throwable $throwable): self
>>>>>>> aff7ec08
    {
        $this->traceAsString = $throwable->getTraceAsString();

        return $this->setTrace($throwable->getTrace(), $throwable->getFile(), $throwable->getLine());
    }

    /**
     * @return $this
     */
    public function setTrace($trace, $file, $line): self
    {
        $this->trace = [];
        $this->trace[] = [
            'namespace' => '',
            'short_class' => '',
            'class' => '',
            'type' => '',
            'function' => '',
            'file' => $file,
            'line' => $line,
            'args' => [],
        ];
        foreach ($trace as $entry) {
            $class = '';
            $namespace = '';
            if (isset($entry['class'])) {
                $parts = explode('\\', $entry['class']);
                $class = array_pop($parts);
                $namespace = implode('\\', $parts);
            }

            $this->trace[] = [
                'namespace' => $namespace,
                'short_class' => $class,
                'class' => isset($entry['class']) ? $entry['class'] : '',
                'type' => isset($entry['type']) ? $entry['type'] : '',
                'function' => isset($entry['function']) ? $entry['function'] : null,
                'file' => isset($entry['file']) ? $entry['file'] : null,
                'line' => isset($entry['line']) ? $entry['line'] : null,
                'args' => isset($entry['args']) ? $this->flattenArgs($entry['args']) : [],
            ];
        }

        return $this;
    }

    private function flattenArgs(array $args, int $level = 0, int &$count = 0): array
    {
        $result = [];
        foreach ($args as $key => $value) {
            if (++$count > 1e4) {
                return ['array', '*SKIPPED over 10000 entries*'];
            }
            if ($value instanceof \__PHP_Incomplete_Class) {
                // is_object() returns false on PHP<=7.1
                $result[$key] = ['incomplete-object', $this->getClassNameFromIncomplete($value)];
            } elseif (\is_object($value)) {
                $result[$key] = ['object', \get_class($value)];
            } elseif (\is_array($value)) {
                if ($level > 10) {
                    $result[$key] = ['array', '*DEEP NESTED ARRAY*'];
                } else {
                    $result[$key] = ['array', $this->flattenArgs($value, $level + 1, $count)];
                }
            } elseif (null === $value) {
                $result[$key] = ['null', null];
            } elseif (\is_bool($value)) {
                $result[$key] = ['boolean', $value];
            } elseif (\is_int($value)) {
                $result[$key] = ['integer', $value];
            } elseif (\is_float($value)) {
                $result[$key] = ['float', $value];
            } elseif (\is_resource($value)) {
                $result[$key] = ['resource', get_resource_type($value)];
            } else {
                $result[$key] = ['string', (string) $value];
            }
        }

        return $result;
    }

    private function getClassNameFromIncomplete(\__PHP_Incomplete_Class $value): string
    {
        $array = new \ArrayObject($value);

        return $array['__PHP_Incomplete_Class_Name'];
    }

    public function getTraceAsString(): ?string
    {
        return $this->traceAsString;
    }

    /**
     * @return $this
     */
    public function setAsString(?string $asString): self
    {
        $this->asString = $asString;

        return $this;
    }

    public function getAsString(): string
    {
        if (null !== $this->asString) {
            return $this->asString;
        }

        $message = '';
        $next = false;

        foreach (array_reverse(array_merge([$this], $this->getAllPrevious())) as $exception) {
            if ($next) {
                $message .= 'Next ';
            } else {
                $next = true;
            }
            $message .= $exception->getClass();

            if ('' != $exception->getMessage()) {
                $message .= ': '.$exception->getMessage();
            }

            $message .= ' in '.$exception->getFile().':'.$exception->getLine().
                "\nStack trace:\n".$exception->getTraceAsString()."\n\n";
        }

        return rtrim($message);
    }
}<|MERGE_RESOLUTION|>--- conflicted
+++ resolved
@@ -225,10 +225,7 @@
         return $this;
     }
 
-    /**
-     * @return self|null
-     */
-    public function getPrevious()
+    public function getPrevious(): ?self
     {
         return $this->previous;
     }
@@ -262,24 +259,10 @@
         return $this->trace;
     }
 
-<<<<<<< HEAD
-    public function setTraceFromThrowable(\Throwable $throwable)
-=======
-    /**
-     * @deprecated since 4.1, use {@see setTraceFromThrowable()} instead.
-     */
-    public function setTraceFromException(\Exception $exception)
-    {
-        @trigger_error(sprintf('The "%s()" method is deprecated since Symfony 4.1, use "setTraceFromThrowable()" instead.', __METHOD__), E_USER_DEPRECATED);
-
-        $this->setTraceFromThrowable($exception);
-    }
-
     /**
      * @return $this
      */
     public function setTraceFromThrowable(\Throwable $throwable): self
->>>>>>> aff7ec08
     {
         $this->traceAsString = $throwable->getTraceAsString();
 
