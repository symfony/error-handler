--- conflicted
+++ resolved
@@ -798,17 +798,13 @@
             return;
         }
 
-<<<<<<< HEAD
-        if ($nullable = str_starts_with($types, 'null|')) {
-=======
         if ('null' === $types) {
             self::$returnTypes[$class][$method] = ['null', 'null', $class, $filename];
 
             return;
         }
 
-        if ($nullable = 0 === strpos($types, 'null|')) {
->>>>>>> 1113c4bc
+        if ($nullable = str_starts_with($types, 'null|')) {
             $types = substr($types, 5);
         } elseif ($nullable = str_ends_with($types, '|null')) {
             $types = substr($types, 0, -5);
